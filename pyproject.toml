--- conflicted
+++ resolved
@@ -32,13 +32,9 @@
 python = "^3.10, < 3.13"
 codex-africanus = "^0.4"
 cult-cargo = "*"
-<<<<<<< HEAD
-dask-ms = "*"
-stimela = "*"
-=======
 stimela = "^2.0.1"
 numpy = "<2.0.0"
->>>>>>> 34d64c3f
+
 
 # Optional dependencies start here
 pytest = { version = "*", optional=true }
@@ -59,4 +55,4 @@
 flake8 = "*"
 
 [tool.pytest.ini_options]
-testpaths = ["nu/nu/tests"]
+testpaths = ["nu/nu/tests"]